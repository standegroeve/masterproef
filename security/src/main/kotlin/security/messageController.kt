--- conflicted
+++ resolved
@@ -13,7 +13,6 @@
 object messageController {
     private val client = OkHttpClient()
 
-<<<<<<< HEAD
     private val MockedEncryptedMessagesList = mutableListOf<EncryptedMessage>()
 
     fun sendMessage(hashedPodId: String, targetPodId: String, encryptedMessage: EncryptedMessage, authenticationCode: String, mocked: Boolean) {
@@ -22,10 +21,6 @@
         }
         else {
             val jsonLd = """
-=======
-    fun sendMessage(hashedPodId: String, targetPodId: String, encryptedMessage: EncryptedMessage, authenticationCode: String) {
-        val jsonLd = """
->>>>>>> 11299e91
             {
                 "@context": {
                     "kss": "https://kvasir.discover.ilabt.imec.be/vocab#"
@@ -38,7 +33,6 @@
             }
         """.trimIndent()
 
-<<<<<<< HEAD
             val requestBody = jsonLd.toRequestBody("application/ld+json".toMediaType())
 
             val request = Request.Builder()
@@ -51,36 +45,14 @@
                 if (response.code != 204) {
                     throw RuntimeException("Unexpected response code: ${response.code}, Message: ${response.message}")
                 }
-=======
-        val requestBody = jsonLd.toRequestBody("application/ld+json".toMediaType())
-
-        val request = Request.Builder()
-            .url("http://localhost:8080/${targetPodId}/messages?hashedPodId=${hashedPodId}")
-            .post(requestBody)
-            .header("Content-Type", "application/ld+json")
-            .header("Authorization", "Bearer $authenticationCode")
-            .build()
-        client.newCall(request).execute().use { response ->
-            if (response.code != 204) {
-                throw RuntimeException("Unexpected response code: ${response.code}, Message: ${response.message}")
->>>>>>> 11299e91
             }
         }
 
     }
 
-<<<<<<< HEAD
     fun retrieveMessages(hashedPodId: String, targetPodId: String, latestReceivedMessageId: Int, skippedKeys: Map<Int, ByteArray>, authenticationCode: String, mocked: Boolean): List<EncryptedMessage> {
         if (mocked) {
             val encryptedMessages = MockedEncryptedMessagesList
-=======
-    fun retrieveMessages(hashedPodId: String, targetPodId: String, latestReceivedMessageId: Int, skippedKeys: Map<Int, ByteArray>, authenticationCode: String): List<EncryptedMessage> {
-        val requestGet = Request.Builder()
-            .url("http://localhost:8080/${targetPodId}/messages?hashedPodId=${hashedPodId}")
-            .get()
-            .header("Authorization", "Bearer $authenticationCode")
-            .build()
->>>>>>> 11299e91
 
             val filteredMessages = encryptedMessages.filter { message ->
                 message.messageId > latestReceivedMessageId || skippedKeys.containsKey(message.messageId)
@@ -104,13 +76,9 @@
 
                 val objectMapper = jacksonObjectMapper()
 
-<<<<<<< HEAD
                 val responseMap: Map<String, Any> = objectMapper.readValue(responseBody)
 
                 val encryptedMessageList = responseMap["kss:messageInbox"]
-=======
-            val encryptedMessageList = responseMap["kss:messageInbox"]
->>>>>>> 11299e91
 
                 val encryptedMessages = when (encryptedMessageList) {
                     // If it's a list, process each item
@@ -132,12 +100,9 @@
                 val filteredMessages = encryptedMessages.filter { message ->
                     message.messageId > latestReceivedMessageId || skippedKeys.containsKey(message.messageId)
                 }
-<<<<<<< HEAD
                 // Sort the list by messageId
                 return filteredMessages.sortedBy { it.messageId }
-=======
-                else -> throw RuntimeException("Unexpected data format for kss:messageInbox")
->>>>>>> 11299e91
+
             }
         }
     }
