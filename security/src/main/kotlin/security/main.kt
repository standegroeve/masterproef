--- conflicted
+++ resolved
@@ -5,11 +5,6 @@
 import io.vertx.core.Vertx
 import io.vertx.ext.web.Router
 import io.vertx.ext.web.RoutingContext
-<<<<<<< HEAD
-import security.crypto.KeyUtils.generatePrekeys
-=======
->>>>>>> 11299e91
-
 
 fun main() {
     val vertx = Vertx.vertx()
